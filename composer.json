{
	"name": "freearhey/wikidata",
	"description": "A PHP client for working with Wikidata API.",
	"keywords": ["wikidata", "client", "php"],
	"homepage": "https://github.com/freearhey/wikidata",
	"license": "MIT",
<<<<<<< HEAD
    "version": "1.0.3",
=======
    "version": "1.0.2",
>>>>>>> 4a3c0761
    "authors": [
        {
            "name": "Aleksandr Statciuk",
            "email": "free.arhey@gmail.com",
            "role": "developer"
        }
    ],
    "require": {
        "php": ">=5.4.0"
    },
    "autoload": {
    	"psr-4": {
    		"Wikidata\\": "src"
    	}
    }
}<|MERGE_RESOLUTION|>--- conflicted
+++ resolved
@@ -4,11 +4,7 @@
 	"keywords": ["wikidata", "client", "php"],
 	"homepage": "https://github.com/freearhey/wikidata",
 	"license": "MIT",
-<<<<<<< HEAD
-    "version": "1.0.3",
-=======
-    "version": "1.0.2",
->>>>>>> 4a3c0761
+    "version": "1.0.4",
     "authors": [
         {
             "name": "Aleksandr Statciuk",
